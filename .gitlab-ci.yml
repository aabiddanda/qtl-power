stages:
  - pytest

workflow:
  rules:
    - if: $CI_PIPELINE_SOURCE == "merge_request_event"
    - if: $CI_COMMIT_BRANCH == $CI_DEFAULT_BRANCH

run_pytest:
  stage: pytest
  image: cpalmer718/snakemake-gcc
  script:
    - mamba install pytest-cov
    - pip install hypothesis
<<<<<<< HEAD
    - pytest --cov | awk '/^TOTAL/ {print $4}' | sed 's/%//' | awk '{print "Final coverage:\s"$0}'
=======
    - "pytest --cov | awk '/^TOTAL/ {print $4}' | sed 's/%//' | awk '{print \"Final coverage: \"$0}'"
>>>>>>> a60f49f5
  coverage: '/Final coverage: \d+\.?\d*/'<|MERGE_RESOLUTION|>--- conflicted
+++ resolved
@@ -12,9 +12,5 @@
   script:
     - mamba install pytest-cov
     - pip install hypothesis
-<<<<<<< HEAD
-    - pytest --cov | awk '/^TOTAL/ {print $4}' | sed 's/%//' | awk '{print "Final coverage:\s"$0}'
-=======
     - "pytest --cov | awk '/^TOTAL/ {print $4}' | sed 's/%//' | awk '{print \"Final coverage: \"$0}'"
->>>>>>> a60f49f5
   coverage: '/Final coverage: \d+\.?\d*/'