--- conflicted
+++ resolved
@@ -195,8 +195,6 @@
             opt_beta = np.nan
         return opt_beta
 
-<<<<<<< HEAD
-=======
     def binary_trait_opt_n(
         self, beta=0.1, power=0.90, p=0.1, r2=1.0, alpha=5e-8, prop_cases=0.5
     ):
@@ -227,7 +225,6 @@
             opt_n = np.nan
         return opt_n
 
->>>>>>> 292a9c37
     def ncp_binary_model(
         self,
         n=100,
